--- conflicted
+++ resolved
@@ -118,68 +118,5 @@
   implicit def ZipperArbitrary[A](implicit a: Arbitrary[A]): Arbitrary[Zipper[A]] = arb[Stream[A]].<***>(arb[A], arb[Stream[A]])(Zipper.zipper[A](_, _, _))
 
   // workaround bug in Scalacheck 1.8-SNAPSHOT.
-<<<<<<< HEAD
-  private def arbDouble: Arbitrary[Double] = Arbitrary {
-    Gen.oneOf(posNum[Double], negNum[Double])
-  }
-
-  trait Duplicate[A] {
-    def pair: (A, A)
-  }
-
-  /**
-   * An Arbitrary that calls the underlying generator twice with each random value, returning
-   * a pair of identically created values. This is useful to test that equality is not based on
-   * object identity.
-   */
-  implicit def DuplicateArbitrary[A](implicit aa: Arbitrary[A]): Arbitrary[Duplicate[A]] = Arbitrary {
-    Gen {
-      (params: Gen.Params) => {
-        val Params(_, rng) = params
-        // Because java.util.Random is side-effectful, it cannot be shared.
-        // Furthermore, the only way to copy one is through serialization.
-        def cloneParams = params.copy(rng = Serialization.clone(rng))
-        val a: Option[A] = aa.arbitrary(cloneParams)
-        (a <|*|> a) ∘ (as => new Duplicate[A] {
-          def pair = as
-        })
-      }
-    }
-  }
-}
-
-private[scalacheck] object Serialization {
-  def clone[A <: Serializable](obj: A): A = deserialize(serialize(obj))
-
-  def serialize[A <: Serializable](obj: A, outputStream: OutputStream): Unit = {
-    var out = new ObjectOutputStream(outputStream)
-    try {
-      out.writeObject(obj)
-    } finally {
-      out.close
-    }
-  }
-
-  def deserialize[A <: Serializable](objectData: Array[Byte]): A = deserialize(new ByteArrayInputStream(objectData))
-
-  def serialize(obj: Serializable): Array[Byte] = {
-    var baos = new ByteArrayOutputStream(512)
-    serialize(obj, baos)
-    baos.toByteArray
-  }
-
-  def deserialize[A <: Serializable](inputStream: InputStream): A = {
-    var in = new ObjectInputStream(inputStream)
-    try {
-      in.readObject.asInstanceOf[A]
-    }
-    finally {
-      in.close
-    }
-  }
-}
-
-=======
   private def arbDouble: Arbitrary[Double] = Arbitrary { Gen.oneOf(posNum[Double], negNum[Double])}
-}
->>>>>>> 9855c313
+}