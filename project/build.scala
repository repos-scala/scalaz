import collection.immutable.IndexedSeq
import java.awt.Desktop
import sbt._
import Keys._
import GenTypeClass._
import Project.Setting

object build extends Build {
  type Sett = Project.Setting[_]

  lazy val standardSettings: Seq[Sett] = Defaults.defaultSettings ++ Seq[Sett](
    organization := "org.scalaz",
    version := "7.0-SNAPSHOT",
    scalaVersion := "2.9.1",
    scalacOptions ++= Seq("-deprecation", "-unchecked", "-Ydependent-method-types"),
    scalacOptions in (Compile, doc) <++= (baseDirectory in LocalProject("scalaz")).map {
      bd => Seq("-sourcepath", bd.getAbsolutePath, "-doc-source-url", "https://github.com/scalaz/scalaz/tree/scalaz-seven€{FILE_PATH}.scala")
    },
    (unmanagedClasspath in Compile) += Attributed.blank(file("dummy")),

    genTypeClasses <<= (scalaSource in Compile, streams, typeClasses) map {
      (scalaSource, streams, typeClasses) =>
        typeClasses.flatMap {
          tc =>
            val typeClassSource0 = typeclassSource(tc)
            typeClassSource0.sources.map(_.createOrUpdate(scalaSource, streams.log))
        }
    },
    typeClasses := Seq(),
    genToSyntax <<= typeClasses map {
      (tcs: Seq[TypeClass]) =>
      val objects = tcs.map(tc => "object %s extends To%sSyntax".format(Util.initLower(tc.name), tc.name)).mkString("\n")
      val all = "object all extends " + tcs.map(tc => "To%sSyntax".format(tc.name)).mkString(" with ")
      objects + "\n\n" + all
    },
    typeClassTree <<= typeClasses map {
      tcs => tcs.map(_.doc).mkString("\n")
    },

    showDoc in Compile <<= (doc in Compile, target in doc in Compile) map { (_, out) =>
      val index = out / "index.html"
      if (index.exists()) Desktop.getDesktop.open(out / "index.html")
    },
    credentialsSetting,
    publishSetting
  )

  lazy val scalaz = Project(
    id = "scalaz",
    base = file("."),
    settings = standardSettings ++ Unidoc.settings,
    aggregate = Seq(core, concurrent, effect, iteratee, example, scalacheckBinding, sql, tests)
  )

  lazy val core = Project(
    id = "core",
    base = file("core"),
    settings = standardSettings ++ Seq[Sett](
      name := "scalaz-core",
      typeClasses := TypeClass.core,
      (sourceGenerators in Compile) <+= (sourceManaged in Compile) map {
        dir => Seq(generateTupleW(dir))
      }
    )
  )

  lazy val concurrent = Project(
    id = "concurrent",
    base = file("concurrent"),
    settings = standardSettings ++ Seq[Sett](
      name := "scalaz-concurrent",
      typeClasses := TypeClass.concurrent
    ),
    dependencies = Seq(core)
  )

  lazy val effect = Project(
    id = "effect",
    base = file("effect"),
    settings = standardSettings ++ Seq[Sett](
      name := "scalaz-effect",
      typeClasses := TypeClass.effect
    ),
    dependencies = Seq(core)
  )

  lazy val iteratee = Project(
    id = "iteratee",
    base = file("iteratee"),
    settings = standardSettings ++ Seq[Sett](
      name := "scalaz-iteratee"
    ),
    dependencies = Seq(effect)
  )

  lazy val typelevel = Project(
    id = "typelevel",
    base = file("typelevel"),
    settings = standardSettings ++ Seq[Sett](
      name := "scalaz-typelevel"
    ),
    dependencies = Seq(core)
  )

  lazy val example = Project(
    id = "example",
    base = file("example"),
    dependencies = Seq(core, iteratee, concurrent, typelevel),
    settings = standardSettings ++ Seq[Sett](
      name := "scalaz-example"
    )
  )

  lazy val scalacheckBinding = Project(
    id           = "scalacheck-binding",
    base         = file("scalacheck-binding"),
    dependencies = Seq(core, concurrent),
    settings     = standardSettings ++ Seq[Sett](
      name := "scalaz-scalacheck-binding",
      libraryDependencies += "org.scala-tools.testing" %% "scalacheck" % "1.9"
    )
  )

  lazy val sql = Project(
    id = "sql",
    base = file("sql"),
    settings = standardSettings ++ Seq[Sett](
      name := "scalaz-sql",
      typeClasses := TypeClass.sql
    ),
    dependencies = Seq(core)
  )

  lazy val tests = Project(
    id = "tests",
    base = file("tests"),
<<<<<<< HEAD
    dependencies = Seq(core, iteratee, concurrent, effect, scalacheckBinding % "test", sql),
=======
    dependencies = Seq(core, iteratee, concurrent, effect, typelevel, scalacheckBinding % "test"),
>>>>>>> da31a37b
    settings = standardSettings ++Seq[Sett](
      name := "scalaz-tests",
      libraryDependencies ++= Seq(
        "org.specs2" %% "specs2" % "1.6.1" % "test",
        "org.scala-tools.testing" %% "scalacheck" % "1.9" % "test"
      )
    )
  )

  lazy val publishSetting = publishTo <<= (version).apply{
    version: String =>
      def repo(name: String) = name at "http://nexus-direct.scala-tools.org/content/repositories/" + name
      val isSnapshot = version.trim.endsWith("SNAPSHOT")
      val repoName = if (isSnapshot) "snapshots" else "releases"
      Some(repo(repoName))
  }

  lazy val credentialsSetting = credentials += {
    Seq("build.publish.user", "build.publish.password").map(k => Option(System.getProperty(k))) match {
      case Seq(Some(user), Some(pass)) =>
        Credentials("Sonatype Nexus Repository Manager", "nexus-direct.scala-tools.org", user, pass)
      case _                           =>
        Credentials(Path.userHome / ".ivy2" / ".credentials")
    }
  }

  lazy val genTypeClasses = TaskKey[Seq[File]]("gen-type-classes")

  lazy val typeClasses = TaskKey[Seq[TypeClass]]("type-classes")

  lazy val genToSyntax = TaskKey[String]("gen-to-syntax")

  lazy val showDoc = TaskKey[Unit]("show-doc")

  lazy val typeClassTree = TaskKey[String]("type-class-tree", "Generates scaladoc formatted tree of type classes.")

  def generateTupleW(outputDir: File) = {
    val arities = 2 to 12

    def writeFileScalazPackage(fileName: String, source: String): File = {
      val file = (outputDir / "scalaz" / "syntax" / "std" / fileName).asFile
      IO.write(file, source)
      file
    }

    def double(s: String) = s + s

    val tuples: IndexedSeq[(String, String)] = for (arity: Int <- arities) yield {
      case class N(n: Int) {
        val alpha: String = ('A' + (n - 1)).toChar.toString
        val alpha2: String = alpha + alpha
        val element: String = "_" + n
      }
      val ns = (1 to arity) map N.apply
      def mapMkString(f: N => String): String = ns.map(f).mkString(", ")

      val tparams = mapMkString {
        n => n.alpha
      }
      val params = mapMkString {
        n => n.element
      }

      val ztparams = mapMkString {
        _ => "Z"
      }

      val mapallTParams = mapMkString {
        n => n.alpha2
      }
      val mapallParams = mapMkString {
        n => "%s: (%s => %s) = identity[%s] _".format(n.element, n.alpha, n.alpha2, n.alpha)
      }
      val mapallApply = mapMkString {
        n => "%s(value.%s)".format(n.element, n.element)
      }

      val pimp = """|
          |trait Tuple%dV[%s] extends SyntaxV[Tuple%d[%s]] {
          |  val value = self
          |  def fold[Z](f: => (%s) => Z): Z = {import value._; f(%s)}
          |  def toIndexedSeq[Z](implicit ev: value.type <:< Tuple%d[%s]): IndexedSeq[Z] = {val zs = ev(value); import zs._; IndexedSeq(%s)}
          |  def mapElements[%s](%s): (%s) = (%s)
          |}""".stripMargin.format(arity, tparams, arity, tparams, tparams, params, arity,
        ztparams, params,
        mapallTParams, mapallParams, mapallTParams, mapallApply
      )

      val conv = """implicit def ToTuple%dV[%s](t: (%s)): Tuple%dV[%s] = new { val self = t } with Tuple%dV[%s]
          |""".stripMargin.format(arity, tparams, tparams, arity, tparams, arity, tparams)
      (pimp, conv)
    }

    val source = "package scalaz\npackage syntax\npackage std\n\n" +
      tuples.map(_._1).mkString("\n") +
      "\n\ntrait ToTupleV {\n" +
         tuples.map("  " + _._2).mkString("\n") +
      "}"
    writeFileScalazPackage("TupleV.scala", source)
  }

}<|MERGE_RESOLUTION|>--- conflicted
+++ resolved
@@ -134,11 +134,7 @@
   lazy val tests = Project(
     id = "tests",
     base = file("tests"),
-<<<<<<< HEAD
-    dependencies = Seq(core, iteratee, concurrent, effect, scalacheckBinding % "test", sql),
-=======
-    dependencies = Seq(core, iteratee, concurrent, effect, typelevel, scalacheckBinding % "test"),
->>>>>>> da31a37b
+    dependencies = Seq(core, iteratee, concurrent, effect, typelevel, scalacheckBinding % "test", sql),
     settings = standardSettings ++Seq[Sett](
       name := "scalaz-tests",
       libraryDependencies ++= Seq(
