--- conflicted
+++ resolved
@@ -23,21 +23,6 @@
     <orderEntry type="library" name="buildScala" level="project" />
     <orderEntry type="module" module-name="scalaz-core" />
     <orderEntry type="module" module-name="scalaz-geo" />
-<<<<<<< HEAD
     <orderEntry type="library" exported="" name="testScala" level="project" />
-=======
-    <orderEntry type="module" module-name="scalaz-http" />
-    <orderEntry type="module-library" exported="" scope="TEST">
-      <library>
-        <CLASSES>
-          <root url="jar://$MODULE_DIR$/lib_managed/scala_2.8.1/test/jar/specs_2.8.1-1.6.7.2.jar!/" />
-        </CLASSES>
-        <JAVADOC />
-        <SOURCES>
-          <root url="jar://$MODULE_DIR$/lib_managed/scala_2.8.1/test/src/specs_2.8.1-1.6.7.2-sources.jar!/" />
-        </SOURCES>
-      </library>
-    </orderEntry>
->>>>>>> 19b3da4c
   </component>
 </module>
