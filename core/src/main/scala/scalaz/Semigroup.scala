--- conflicted
+++ resolved
@@ -1,10 +1,9 @@
 package scalaz
 
-<<<<<<< HEAD
 import java.math.BigInteger
 import xml.NodeSeq
 import collection.mutable.ArraySeq
-=======
+
 /**
  * A Semigroup in type S must satisfy two laws:
  * <ol>
@@ -17,11 +16,6 @@
  * </ol>
  * @see scalaz.Identity#⊹
  */
-trait Semigroup[S] {
-  def append(s1: S, s2: => S): S
-}
->>>>>>> 19b3da4c
-
 trait Semigroup[A] {
   def append(a1: A, a2: => A): A
 
