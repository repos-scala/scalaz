package scalaz

<<<<<<< HEAD
sealed trait Reducer[C, M] {
  val monoid: Monoid[M]

  def unit(c: C): M

  def snoc(m: M, c: C): M

  def cons(c: C, m: M): M

  def semigroup: Semigroup[M] =
    monoid.semigroup

  def zero: Zero[M] =
    monoid.zero

  def z: M =
    monoid.z

  def append(a1: M, a2: => M): M =
    monoid.append(a1, a2)

  def compose[N](r: Reducer[C, N]): Reducer[C, (M, N)] = {
    implicit val m = Reducer.this.monoid
=======
import Scalaz._
/**
 * A Reducer[C,M] is a Monoid[M] that maps
 * values of type C through `unit` to values of type M. A C-Reducer may also
 * supply operations which tack on another C to an existing 'Monoid' M on the left
 * or right. These specialized reductions may be more efficient in some scenarios
 * and are used when appropriate by a 'Generator'. The names 'cons' and 'snoc' work
 * by analogy to the synonymous operations in the list monoid.
 * 
 * Minimal definition: 'unit' or 'snoc'
 * 
 * Based on a Haskell library by Edward Kmett
 */
abstract class Reducer[C, M](implicit mm: Monoid[M]) {
  val monoid = mm
  def unit(c: C): M = snoc(mzero, c)
  def snoc(m: M, c: C): M = m |+| unit(c)
  def cons(c: C, m: M): M = unit(c) |+| m

  final def &&&[N](r: Reducer[C, N]): Reducer[C, (M, N)] = {
>>>>>>> d5187621
    implicit val n = r.monoid
    new Reducer[C, (M, N)] {
      val monoid = implicitly[Monoid[(M, N)]]

      override def unit(x: C) = (Reducer.this.unit(x), r.unit(x))

      override def snoc(p: (M, N), x: C) = (Reducer.this.snoc(p._1, x), r.snoc(p._2, x))

      override def cons(x: C, p: (M, N)) = (Reducer.this.cons(x, p._1), r.cons(x, p._2))
    }
  }
}

object Reducer extends Reducers {
  def apply[C, M](u: C => M, cs: C => M => M, sc: M => C => M)(implicit mm: Monoid[M]): Reducer[C, M] =
    reducer(u, cs, sc)
}

trait Reducers {

<<<<<<< HEAD
  import newtypes._
  import *._

  def reducer[C, M](u: C => M, cs: C => M => M, sc: M => C => M)(implicit mm: Monoid[M]): Reducer[C, M] =
    new Reducer[C, M] {
      val monoid = mm

      def unit(c: C) = u(c)

      def snoc(m: M, c: C): M = sc(m)(c)

      def cons(c: C, m: M): M = cs(c)(m)
    }

  /**Construct a Reducer with the given unit function and monoid **/
  def unitReducer[C, M](u: C => M)(implicit mm: Monoid[M]): Reducer[C, M] =
=======
  /** Construct a Reducer with the given unit function and monoid */
  def Reducer[C, M: Monoid](unit: C => M) = {
    val u = unit
>>>>>>> d5187621
    new Reducer[C, M] {
      val monoid = mm

      def unit(c: C) = u(c)

      def snoc(m: M, c: C): M = mm.append(m, u(c))

      def cons(c: C, m: M): M = mm.append(u(c), m)
    }

  def unitConsReducer[C, M](u: C => M, cs: C => M => M)(implicit mm: Monoid[M]): Reducer[C, M] = new Reducer[C, M] {
    val monoid = mm

    def unit(c: C) = u(c)

    def snoc(m: M, c: C): M = mm.append(m, u(c))

    def cons(c: C, m: M): M = cs(c)(m)
  }

  def identityReducer[M](implicit mm: Monoid[M]): Reducer[M, M] = unitReducer(x => x)

  implicit def ListReducer[C]: Reducer[C, List[C]] =
    unitConsReducer(List(_), c => c :: _)

  implicit def StreamReducer[C]: Reducer[C, Stream[C]] =
    unitConsReducer(Stream(_), c => c #:: _)


  implicit def UnitReducer[C]: Reducer[C, Unit] = unitReducer((_: C) => ())

  implicit def AnyReducer: Reducer[Boolean, Boolean] = unitReducer(x => x)

  implicit def AllReducer: Reducer[Boolean, BooleanConjunction] = unitReducer(_.*-->[BooleanConjunction])

  implicit def EndoReducer[A]: Reducer[(=> A) => A, Endo[A]] = unitReducer(_.*-->[Endo[A]])

  implicit def DualReducer[A: Monoid]: Reducer[A, Dual[A]] = unitReducer(_.*-->[Dual[A]])

  implicit def IntProductReducer: Reducer[Int, IntMultiplication] = unitReducer(_.*-->[IntMultiplication])

  implicit def CharProductReducer: Reducer[Char, CharMultiplication] = unitReducer(_.*-->[CharMultiplication])

  implicit def ByteProductReducer: Reducer[Byte, ByteMultiplication] = unitReducer(_.*-->[ByteMultiplication])

  implicit def LongProductReducer: Reducer[Long, LongMultiplication] = unitReducer(_.*-->[LongMultiplication])

  implicit def ShortProductReducer: Reducer[Short, ShortMultiplication] = unitReducer(_.*-->[ShortMultiplication])

  implicit def BigIntProductReducer: Reducer[BigInt, BigIntMultiplication] = unitReducer(_.*-->[BigIntMultiplication])

  import java.math.BigInteger

  implicit def BigIntegerProductReducer: Reducer[BigInteger, BigIntegerMultiplication] = unitReducer(_.*-->[BigIntegerMultiplication])

  implicit def FirstReducer[A]: Reducer[A, FirstOption[A]] = unitReducer(x => Some(x))

  implicit def FirstOptionReducer[A]: Reducer[Option[A], FirstOption[A]] = unitReducer(x => x)

  implicit def LastReducer[A]: Reducer[A, LastOption[A]] = unitReducer(x => Some(x))

  implicit def LastOptionReducer[A]: Reducer[Option[A], LastOption[A]] = unitReducer(x => x)
}<|MERGE_RESOLUTION|>--- conflicted
+++ resolved
@@ -1,6 +1,17 @@
 package scalaz
 
-<<<<<<< HEAD
+/**
+ * A Reducer[C,M] is a Monoid[M] that maps
+ * values of type C through `unit` to values of type M. A C-Reducer may also
+ * supply operations which tack on another C to an existing 'Monoid' M on the left
+ * or right. These specialized reductions may be more efficient in some scenarios
+ * and are used when appropriate by a 'Generator'. The names 'cons' and 'snoc' work
+ * by analogy to the synonymous operations in the list monoid.
+ *
+ * Minimal definition: 'unit' or 'snoc'
+ *
+ * Based on a Haskell library by Edward Kmett
+ */
 sealed trait Reducer[C, M] {
   val monoid: Monoid[M]
 
@@ -24,28 +35,6 @@
 
   def compose[N](r: Reducer[C, N]): Reducer[C, (M, N)] = {
     implicit val m = Reducer.this.monoid
-=======
-import Scalaz._
-/**
- * A Reducer[C,M] is a Monoid[M] that maps
- * values of type C through `unit` to values of type M. A C-Reducer may also
- * supply operations which tack on another C to an existing 'Monoid' M on the left
- * or right. These specialized reductions may be more efficient in some scenarios
- * and are used when appropriate by a 'Generator'. The names 'cons' and 'snoc' work
- * by analogy to the synonymous operations in the list monoid.
- * 
- * Minimal definition: 'unit' or 'snoc'
- * 
- * Based on a Haskell library by Edward Kmett
- */
-abstract class Reducer[C, M](implicit mm: Monoid[M]) {
-  val monoid = mm
-  def unit(c: C): M = snoc(mzero, c)
-  def snoc(m: M, c: C): M = m |+| unit(c)
-  def cons(c: C, m: M): M = unit(c) |+| m
-
-  final def &&&[N](r: Reducer[C, N]): Reducer[C, (M, N)] = {
->>>>>>> d5187621
     implicit val n = r.monoid
     new Reducer[C, (M, N)] {
       val monoid = implicitly[Monoid[(M, N)]]
@@ -66,7 +55,6 @@
 
 trait Reducers {
 
-<<<<<<< HEAD
   import newtypes._
   import *._
 
@@ -83,11 +71,6 @@
 
   /**Construct a Reducer with the given unit function and monoid **/
   def unitReducer[C, M](u: C => M)(implicit mm: Monoid[M]): Reducer[C, M] =
-=======
-  /** Construct a Reducer with the given unit function and monoid */
-  def Reducer[C, M: Monoid](unit: C => M) = {
-    val u = unit
->>>>>>> d5187621
     new Reducer[C, M] {
       val monoid = mm
 
