package scalaz

import reflect.ClassManifest
import collection.mutable.{ArrayBuilder, Builder}
import collection.generic.CanBuildFrom

/**
 * An immutable wrapper for arrays
 *
 * @tparam A     type of the elements of the array
 */
trait ImmutableArray[A] {
  protected[this] def elemManifest: ClassManifest[A]

  //  override def stringPrefix = "ImmutableArray"
  //  protected[this] override def newBuilder: Builder[A, ImmutableArray[A]] =
  //    error("calling newBuilder directly on ImmutableArray[A]; this should be overridden in all subclasses")

  def apply(index: Int): A

  def length: Int

  def isEmpty = length == 0

  def toArray: Array[A]

  def copyToArray(xs: Array[A], start: Int, len: Int)

  def slice(from: Int, until: Int): ImmutableArray[A]

  def ++(other: ImmutableArray[A]): ImmutableArray[A]
}

object ImmutableArray extends ImmutableArrays

trait ImmutableArrays {
  def make[A](x: AnyRef): ImmutableArray[A] = {
    val y = x match {
      case null => null
      case x: Array[Byte] => new ofByte(x)
      case x: Array[Short] => new ofShort(x)
      case x: Array[Char] => new ofChar(x)
      case x: Array[Int] => new ofInt(x)
      case x: Array[Long] => new ofLong(x)
      case x: Array[Float] => new ofFloat(x)
      case x: Array[Double] => new ofDouble(x)
      case x: Array[Boolean] => new ofBoolean(x)
      case x: Array[Unit] => new ofUnit(x)
      case x: Array[AnyRef] => new ofRef(x)
      case x: String => new StringArray(x)
    }
    y.asInstanceOf[ImmutableArray[A]]
  }

  /**Gives better type inference than make[A] */
  def fromArray[A](x: Array[A]): ImmutableArray[A] = {
    val y = x.asInstanceOf[AnyRef] match {
      case null => null
      case x: Array[Byte] => new ofByte(x)
      case x: Array[Short] => new ofShort(x)
      case x: Array[Char] => new ofChar(x)
      case x: Array[Int] => new ofInt(x)
      case x: Array[Long] => new ofLong(x)
      case x: Array[Float] => new ofFloat(x)
      case x: Array[Double] => new ofDouble(x)
      case x: Array[Boolean] => new ofBoolean(x)
      case x: Array[Unit] => new ofUnit(x)
      case _: Array[AnyRef] => new ofRef(x.asInstanceOf[Array[AnyRef]])
    }
    y.asInstanceOf[ImmutableArray[A]]
  }

  def fromString(str: String): ImmutableArray[Char] = new StringArray(str)

  def newBuilder[A](implicit elemManifest: ClassManifest[A]): Builder[A, ImmutableArray[A]] =
    ArrayBuilder.make[A]()(elemManifest).mapResult(make(_))

  def newStringArrayBuilder: Builder[Char, ImmutableArray[Char]] =
    (new StringBuilder).mapResult(fromString(_))

  implicit def canBuildFrom[T](implicit m: ClassManifest[T]): CanBuildFrom[ImmutableArray[_], T, ImmutableArray[T]] =
    new CanBuildFrom[ImmutableArray[_], T, ImmutableArray[T]] {
      def apply(from: ImmutableArray[_]): Builder[T, ImmutableArray[T]] = newBuilder(m)

      def apply: Builder[T, ImmutableArray[T]] = newBuilder(m)
    }

  implicit def canBuildFromChar(implicit m: ClassManifest[Char]): CanBuildFrom[ImmutableArray[_], Char, ImmutableArray[Char]] =
    new CanBuildFrom[ImmutableArray[_], Char, ImmutableArray[Char]] {
      def apply(from: ImmutableArray[_]): Builder[Char, ImmutableArray[Char]] = newStringArrayBuilder

      def apply: Builder[Char, ImmutableArray[Char]] = newStringArrayBuilder
    }

  abstract class ImmutableArray1[A](array: Array[A]) extends ImmutableArray[A] {
    private[this] val arr = array.clone
    // override def stringPrefix = "ImmutableArray"
    // override protected[this] def newBuilder = ImmutableArray.newBuilder[A](elemManifest)

    def apply(idx: Int) = arr(idx)

    def length = arr.length

    def toArray = arr.clone.asInstanceOf[Array[A]]

    def copyToArray(xs: Array[A], start: Int, len: Int) {
      arr.copyToArray(xs, start, len)
    }

    def slice(from: Int, until: Int) = fromArray(arr.slice(from, until))

    // TODO can do O(1) for primitives
    def ++(other: ImmutableArray[A]) = {
      val newArr = elemManifest.newArray(length + other.length)
      this.copyToArray(newArr, 0, length)
      other.copyToArray(newArr.asInstanceOf[Array[A]], length, other.length)
      fromArray(newArr)
    }
  }

  final class ofRef[A <: AnyRef](array: Array[A]) extends ImmutableArray1[A](array) {
    protected[this] lazy val elemManifest = ClassManifest.classType[A](array.getClass.getComponentType)
  }

  final class ofByte(array: Array[Byte]) extends ImmutableArray1[Byte](array) {
    protected[this] def elemManifest = ClassManifest.Byte
  }

  final class ofShort(array: Array[Short]) extends ImmutableArray1[Short](array) {
    protected[this] def elemManifest = ClassManifest.Short
  }

  final class ofChar(array: Array[Char]) extends ImmutableArray1[Char](array) {
    protected[this] def elemManifest = ClassManifest.Char

    // def mkString = new String(arr)
    // TODO why can elemManifest be protected, but arr can't?
  }

  final class ofInt(array: Array[Int]) extends ImmutableArray1[Int](array) {
    protected[this] def elemManifest = ClassManifest.Int
  }

  final class ofLong(array: Array[Long]) extends ImmutableArray1[Long](array) {
    protected[this] def elemManifest = ClassManifest.Long
  }

  final class ofFloat(array: Array[Float]) extends ImmutableArray1[Float](array) {
    protected[this] def elemManifest = ClassManifest.Float
  }

  final class ofDouble(array: Array[Double]) extends ImmutableArray1[Double](array) {
    protected[this] def elemManifest = ClassManifest.Double
  }

  final class ofBoolean(array: Array[Boolean]) extends ImmutableArray1[Boolean](array) {
    protected[this] def elemManifest = ClassManifest.Boolean
  }

  final class ofUnit(array: Array[Unit]) extends ImmutableArray1[Unit](array) {
    protected[this] def elemManifest = ClassManifest.Unit
  }

  final class StringArray(val str: String) extends ImmutableArray[Char] {
    protected[this] def elemManifest = ClassManifest.Char

    // override protected[this] def newBuilder = (new StringBuilder).mapResult(new StringArray(_))

    def apply(idx: Int) = str(idx)

    def length = str.length

    def toArray = str.toArray

    def copyToArray(xs: Array[Char], start: Int, len: Int) {
      str.copyToArray(xs, start, len)
    }

    def slice(from: Int, until: Int) = new StringArray(str.slice(from, until))

    def ++(other: ImmutableArray[Char]) =
      other match {
        case other: StringArray => new StringArray(str + other.str)
        case _ => {
          val newArr = new Array[Char](length + other.length)
          this.copyToArray(newArr, 0, length)
          other.copyToArray(newArr.asInstanceOf[Array[Char]], length, other.length)
          fromArray(newArr)
        }
      }
  }

<<<<<<< HEAD
=======
  implicit def wrapArray[A](immArray: ImmutableArray[A]): WrappedImmutableArray[A] = {
    import ImmutableArray.{WrappedImmutableArray => IAO}
    immArray match {
      case a: StringArray => new IAO.ofStringArray(a)
      case a: ofRef[_] => new IAO.ofRef(a)
      case a: ofByte => new IAO.ofByte(a)
      case a: ofShort => new IAO.ofShort(a)
      case a: ofChar => new IAO.ofChar(a)
      case a: ofInt => new IAO.ofInt(a)
      case a: ofLong => new IAO.ofLong(a)
      case a: ofFloat => new IAO.ofFloat(a)
      case a: ofDouble => new IAO.ofDouble(a)
      case a: ofBoolean => new IAO.ofBoolean(a)
      case a: ofUnit => new IAO.ofUnit(a)
    }
  }

  implicit def unwrapArray[A](immArrayOps: WrappedImmutableArray[A]): ImmutableArray[A] = immArrayOps.value

  class WrappedImmutableArray[+A](val value: ImmutableArray[A]) extends
          IndexedSeq[A] with IndexedSeqOptimized[A, WrappedImmutableArray[A]] {
    def apply(index: Int) = value(index)
    def length = value.length

    override def stringPrefix = "ImmutableArray"

    protected[this] def arrayBuilder: Builder[A, ImmutableArray[A]] =
      error("calling newBuilder directly on WrappedImmutableArray[A]; this should be overridden in all subclasses")
    override protected[this] def newBuilder: Builder[A, WrappedImmutableArray[A]] = arrayBuilder.mapResult(wrapArray)
  }

  object WrappedImmutableArray {
    import scalaz.{ImmutableArray => IA}
    class ofStringArray(val strArray: StringArray) extends WrappedImmutableArray[Char](strArray) {
      override protected[this] def arrayBuilder = (new StringBuilder).mapResult(new StringArray(_))
    }

    abstract class ofImmutableArray1[+A](val immArray: ImmutableArray1[A]) extends WrappedImmutableArray[A](immArray) {
      protected[this] def elemManifest: ClassManifest[A]

      override protected[this] def arrayBuilder = ImmutableArray.newBuilder[A](elemManifest)
    }

    final class ofRef[+A <: AnyRef](array: IA.ofRef[A]) extends ofImmutableArray1[A](array) {
      protected[this] lazy val elemManifest = ClassManifest.classType[A](array.getClass.getComponentType)
    }

    final class ofByte(array: IA.ofByte) extends ofImmutableArray1[Byte](array) {
      protected[this] def elemManifest = ClassManifest.Byte
    }

    final class ofShort(array: IA.ofShort) extends ofImmutableArray1[Short](array) {
      protected[this] def elemManifest = ClassManifest.Short
    }

    final class ofChar(array: IA.ofChar) extends ofImmutableArray1[Char](array) {
      protected[this] def elemManifest = ClassManifest.Char
    }

    final class ofInt(array: IA.ofInt) extends ofImmutableArray1[Int](array) {
      protected[this] def elemManifest = ClassManifest.Int
    }

    final class ofLong(array: IA.ofLong) extends ofImmutableArray1[Long](array) {
      protected[this] def elemManifest = ClassManifest.Long
    }

    final class ofFloat(array: IA.ofFloat) extends ofImmutableArray1[Float](array) {
      protected[this] def elemManifest = ClassManifest.Float
    }

    final class ofDouble(array: IA.ofDouble) extends ofImmutableArray1[Double](array) {
      protected[this] def elemManifest = ClassManifest.Double
    }

    final class ofBoolean(array: IA.ofBoolean) extends ofImmutableArray1[Boolean](array) {
      protected[this] def elemManifest = ClassManifest.Boolean
    }

    final class ofUnit(array: IA.ofUnit) extends ofImmutableArray1[Unit](array) {
      protected[this] def elemManifest = ClassManifest.Unit
    }
  }

  sealed class ImmutableArrayCharW(val value: ImmutableArray[Char]) extends PimpedType[ImmutableArray[Char]] {
    def asString = value match {
      case a: StringArray => a.str
      case a: ofChar => wrapArray(a).mkString
      case _ => error("Unknown subtype of ImmutableArray[Char]")
    }
  }

  implicit def wrapRopeChar(array: ImmutableArray[Char]): ImmutableArrayCharW = new ImmutableArrayCharW(array)
>>>>>>> 19b3da4c
}<|MERGE_RESOLUTION|>--- conflicted
+++ resolved
@@ -190,8 +190,6 @@
       }
   }
 
-<<<<<<< HEAD
-=======
   implicit def wrapArray[A](immArray: ImmutableArray[A]): WrappedImmutableArray[A] = {
     import ImmutableArray.{WrappedImmutableArray => IAO}
     immArray match {
@@ -285,5 +283,4 @@
   }
 
   implicit def wrapRopeChar(array: ImmutableArray[Char]): ImmutableArrayCharW = new ImmutableArrayCharW(array)
->>>>>>> 19b3da4c
 }