package scalaz

import java.lang.ref.WeakReference

<<<<<<< HEAD
sealed trait EphemeralStream[A] {

  import EphemeralStream._

  def isEmpty: Boolean

  def head: () => A

  def tail: () => EphemeralStream[A]

  def toList: List[A] = {
    def lcons(xs: => List[A])(x: => A) = x :: xs
    foldLeft(Nil: List[A])(lcons _).reverse
=======
object EphemeralStream {
  val empty = new EphemeralStream[⊥] {
    def isEmpty = true
    def head: () => ⊥ = () => error("head of empty stream")
    def tail: () => ⊥ = () => error("tail of empty stream")
>>>>>>> 19b3da4c
  }

  def foldRight[B](z: => B)(f: (=> A) => (=> B) => B): B =
    if (isEmpty) z else f(head())(tail().foldRight(z)(f))

  def foldLeft[B](z: => B)(f: (=> B) => (=> A) => B): B = {
    var t = this
    var acc = z
    while (!t.isEmpty) {
      acc = f(acc)(t.head())
      t = t.tail()
    }
    acc
  }

  def filter(p: A => Boolean): EphemeralStream[A] = {
    var rest = this dropWhile (!p(_))
    if (rest.isEmpty) emptyEphemeralStream
    else cons(rest.head(), rest.tail() filter p)
  }

  def dropWhile(p: A => Boolean): EphemeralStream[A] = {
    var these: EphemeralStream[A] = this
    while (!these.isEmpty && p(these.head())) these = these.tail()
    these
  }

  def ++(e: => EphemeralStream[A]): EphemeralStream[A] =
    foldRight[EphemeralStream[A]](e)((cons[A](_, _)).curried)

  def flatMap[B](f: A => EphemeralStream[B]): EphemeralStream[B] =
    foldRight[EphemeralStream[B]](emptyEphemeralStream)(h => t => f(h) ++ t)

  def map[B](f: A => B): EphemeralStream[B] =
    flatMap(x => EphemeralStream(f(x)))

  def length = {
    def addOne(c: => Int)(a: => A) = 1 + c
    foldLeft(0)(addOne _)
  }
}

object EphemeralStream extends EphemeralStreams {
  def apply[A]: EphemeralStream[A] =
    emptyEphemeralStream
}

trait EphemeralStreams {
  def emptyEphemeralStream[A]: EphemeralStream[A] = new EphemeralStream[A] {
    def isEmpty = true

    def head: () => Nothing = () => sys.error("head of empty stream")

    def tail: () => Nothing = () => sys.error("tail of empty stream")
  }

  def cons[A](a: => A, as: => EphemeralStream[A]) = new EphemeralStream[A] {
    def isEmpty = false

    val head = weakMemo(a)
    val tail = weakMemo(as)
  }

  def apply[A](as: A*): EphemeralStream[A] =
    unfold(0, (b: Int) =>
      if (b < as.size) Some((as(b), b + 1))
      else None)

  implicit val EphemeralStreamPointed: Pointed[EphemeralStream] = new Pointed[EphemeralStream] {
    def point[A](a: => A) = EphemeralStream(a)
  }

  implicit val EphemeralStreamBind: Bind[EphemeralStream] = new Bind[EphemeralStream] {
    def bind[A, B](f: A => EphemeralStream[B]) =
      _ flatMap f
  }

  def unfold[A, B](b: => B, f: B => Option[(A, B)]): EphemeralStream[A] =
    f(b) match {
      case None => emptyEphemeralStream
      case Some((a, r)) => cons(a, unfold(r, f))
    }

  def iterate[A](start: A)(f: A => A): EphemeralStream[A] =
    unfold(start, (a: A) => {
      val fa = f(a)
      Some((fa, fa))
    })

  def range(lower: Int, upper: Int): EphemeralStream[Int] =
    if (lower >= upper) emptyEphemeralStream else cons(lower, range(lower + 1, upper))

  def fromStream[A](s: => Stream[A]): EphemeralStream[A] = s match {
    case Stream() => emptyEphemeralStream
    case h #:: t => cons(h, fromStream(t))
  }

  implicit def toIterable[A](e: EphemeralStream[A]): Iterable[A] = new Iterable[A] {
    def iterator = new Iterator[A] {
      var cur = e

      def next = {
        val t = cur.head()
        cur = cur.tail()
        t
      }

      def hasNext = !cur.isEmpty
    }
  }

  def weakMemo[V](f: => V): () => V = {
    val latch = new Object
    @volatile var v: Option[WeakReference[V]] = None
    () => {
      val a = v.map(x => x.get)
      if (a.isDefined && a.get != null) a.get
      else latch.synchronized {
        val x = f
        v = Some(new WeakReference(x))
        x
      }
    }
  }

<<<<<<< HEAD
=======
}

sealed trait EphemeralStream[+A] {
  import EphemeralStream._
  import Scalaz._

  def isEmpty: Boolean
  def head: () => A
  def tail: () => EphemeralStream[A]
  def toList: List[A] = {
    def lcons(xs: => List[A])(x: => A) = x :: xs
    foldLeft(nil[A])(lcons _).reverse
  }

  def foldRight[B](z: => B)(f: (=> A) => (=> B) => B): B =
    if (isEmpty) z else f(head())(tail().foldRight(z)(f))

  def foldLeft[B](z: => B)(f: (=> B) => (=> A) => B): B = {
    var t = this
    var acc = z
    while (!t.isEmpty) {
      acc = f(acc)(t.head())
      t = t.tail()
    }
    acc
  }

  def filter(p: A => Boolean): EphemeralStream[A] = {
    var rest = this dropWhile (!p(_))
    if (rest.isEmpty) empty
    else cons(rest.head(), rest.tail() filter p)
  }

  def dropWhile(p: A => Boolean): EphemeralStream[A] = {
    var these: EphemeralStream[A] = this
    while (!these.isEmpty && p(these.head())) these = these.tail()
    these
  }

  def ++[BB >: A](e: => EphemeralStream[BB]): EphemeralStream[BB] =
    foldRight[EphemeralStream[BB]](e)((cons[BB](_, _)).curried)

  def flatMap[B](f: A => EphemeralStream[B]): EphemeralStream[B] =
    foldRight[EphemeralStream[B]](empty)(h => t => f(h) ++ t)

  def map[B](f: A => B): EphemeralStream[B] =
    flatMap(x => EphemeralStream(f(x)))

  def length = {
    def addOne(c: => Int)(a: => A) = 1 + c
    foldLeft(0)(addOne _)
  }
>>>>>>> 19b3da4c
}<|MERGE_RESOLUTION|>--- conflicted
+++ resolved
@@ -2,7 +2,6 @@
 
 import java.lang.ref.WeakReference
 
-<<<<<<< HEAD
 sealed trait EphemeralStream[A] {
 
   import EphemeralStream._
@@ -16,13 +15,6 @@
   def toList: List[A] = {
     def lcons(xs: => List[A])(x: => A) = x :: xs
     foldLeft(Nil: List[A])(lcons _).reverse
-=======
-object EphemeralStream {
-  val empty = new EphemeralStream[⊥] {
-    def isEmpty = true
-    def head: () => ⊥ = () => error("head of empty stream")
-    def tail: () => ⊥ = () => error("tail of empty stream")
->>>>>>> 19b3da4c
   }
 
   def foldRight[B](z: => B)(f: (=> A) => (=> B) => B): B =
@@ -148,59 +140,4 @@
     }
   }
 
-<<<<<<< HEAD
-=======
 }
-
-sealed trait EphemeralStream[+A] {
-  import EphemeralStream._
-  import Scalaz._
-
-  def isEmpty: Boolean
-  def head: () => A
-  def tail: () => EphemeralStream[A]
-  def toList: List[A] = {
-    def lcons(xs: => List[A])(x: => A) = x :: xs
-    foldLeft(nil[A])(lcons _).reverse
-  }
-
-  def foldRight[B](z: => B)(f: (=> A) => (=> B) => B): B =
-    if (isEmpty) z else f(head())(tail().foldRight(z)(f))
-
-  def foldLeft[B](z: => B)(f: (=> B) => (=> A) => B): B = {
-    var t = this
-    var acc = z
-    while (!t.isEmpty) {
-      acc = f(acc)(t.head())
-      t = t.tail()
-    }
-    acc
-  }
-
-  def filter(p: A => Boolean): EphemeralStream[A] = {
-    var rest = this dropWhile (!p(_))
-    if (rest.isEmpty) empty
-    else cons(rest.head(), rest.tail() filter p)
-  }
-
-  def dropWhile(p: A => Boolean): EphemeralStream[A] = {
-    var these: EphemeralStream[A] = this
-    while (!these.isEmpty && p(these.head())) these = these.tail()
-    these
-  }
-
-  def ++[BB >: A](e: => EphemeralStream[BB]): EphemeralStream[BB] =
-    foldRight[EphemeralStream[BB]](e)((cons[BB](_, _)).curried)
-
-  def flatMap[B](f: A => EphemeralStream[B]): EphemeralStream[B] =
-    foldRight[EphemeralStream[B]](empty)(h => t => f(h) ++ t)
-
-  def map[B](f: A => B): EphemeralStream[B] =
-    flatMap(x => EphemeralStream(f(x)))
-
-  def length = {
-    def addOne(c: => Int)(a: => A) = 1 + c
-    foldLeft(0)(addOne _)
-  }
->>>>>>> 19b3da4c
-}