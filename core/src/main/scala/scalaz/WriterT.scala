--- conflicted
+++ resolved
@@ -145,15 +145,10 @@
   implicit def writerTEach[F[_], W](implicit F0: Each[F]) = new WriterTEach[F, W] {
     implicit def F = F0
   }
-<<<<<<< HEAD
-  implicit def writerMonad[W](implicit W0: Monoid[W]): WriterTMonad[Id, W] =
-     WriterT.writerTMonad[Id, W](W0, Id.id)
-=======
   implicit def writerEqual[W, A](implicit W: Equal[W], A: Equal[A]) = {
     import std.tuple._
     Equal[(W, A)].contramap((_: Writer[W, A]).run)
   }
->>>>>>> cbf84c83
 }
 
 trait WriterTFunctions {
