package scalaz


<<<<<<< HEAD
trait Contravariant[F[_]] {
  def contramap[A, B](f: B => A): F[A] => F[B]
}
=======
  implicit def OrderingContravariant: Contravariant[scala.Ordering] = new Contravariant[scala.Ordering] {
    def contramap[A, B](r: scala.Ordering[A], f: B => A) = r.on(f)
  }

  implicit def ShowContravariant: Contravariant[Show] = new Contravariant[Show] {
    def contramap[A, B](r: Show[A], f: B => A) =
      show[B](b => r show (f(b)))
  }

  implicit def MetricSpaceContravariant: Contravariant[MetricSpace] = new Contravariant[MetricSpace] {
    def contramap[A, B](r: MetricSpace[A], f: B => A) = metricSpace[B]((b1, b2) => r distance (f(b1), f(b2)))
  }
>>>>>>> 19b3da4c

object Contravariant extends Contravariants

trait Contravariants {

  implicit def Function1Contravariant[X]: Contravariant[({type λ[α] = (α) => X})#λ] = new Contravariant[({type λ[α] = (α) => X})#λ] {
    def contramap[A, B](f: B => A) =
      _ compose f
  }

  import java.util.Comparator

  implicit def ComparatorContravariant: Contravariant[Comparator] = new Contravariant[Comparator] {
    def contramap[A, B](f: B => A) =
      r => new Comparator[B] {
        def compare(b1: B, b2: B) = r.compare(f(b1), f(b2))
      }
  }

  implicit def ComparableContravariant: Contravariant[Comparable] = new Contravariant[Comparable] {
    def contramap[A, B](f: B => A) =
      r => new Comparable[B] {
        def compareTo(b: B) = r.compareTo(f(b))
      }
  }

}<|MERGE_RESOLUTION|>--- conflicted
+++ resolved
@@ -1,25 +1,7 @@
 package scalaz
 
-
-<<<<<<< HEAD
 trait Contravariant[F[_]] {
   def contramap[A, B](f: B => A): F[A] => F[B]
-}
-=======
-  implicit def OrderingContravariant: Contravariant[scala.Ordering] = new Contravariant[scala.Ordering] {
-    def contramap[A, B](r: scala.Ordering[A], f: B => A) = r.on(f)
-  }
-
-  implicit def ShowContravariant: Contravariant[Show] = new Contravariant[Show] {
-    def contramap[A, B](r: Show[A], f: B => A) =
-      show[B](b => r show (f(b)))
-  }
-
-  implicit def MetricSpaceContravariant: Contravariant[MetricSpace] = new Contravariant[MetricSpace] {
-    def contramap[A, B](r: MetricSpace[A], f: B => A) = metricSpace[B]((b1, b2) => r distance (f(b1), f(b2)))
-  }
->>>>>>> 19b3da4c
-
 object Contravariant extends Contravariants
 
 trait Contravariants {
@@ -45,4 +27,29 @@
       }
   }
 
+  implicit def Function1Contravariant[X]: Contravariant[({type λ[α]=(α) => X})#λ] = new Contravariant[({type λ[α]=(α) => X})#λ] {
+    def contramap[A, B](r: A => X, f: B => A) = r compose f
+  }
+
+  implicit def EqualContravariant: Contravariant[Equal] = new Contravariant[Equal] {
+    def contramap[A, B](r: Equal[A], f: B => A) = equal[B]((b1, b2) => r equal (f(b1), f(b2)))
+  }
+
+  implicit def OrderContravariant: Contravariant[Order] = new Contravariant[Order] {
+    def contramap[A, B](r: Order[A], f: B => A) = order[B]((b1, b2) => r order (f(b1), f(b2)))
+  }
+
+  implicit def OrderingContravariant: Contravariant[scala.Ordering] = new Contravariant[scala.Ordering] {
+    def contramap[A, B](r: scala.Ordering[A], f: B => A) = r.on(f)
+  }
+
+  implicit def ShowContravariant: Contravariant[Show] = new Contravariant[Show] {
+    def contramap[A, B](r: Show[A], f: B => A) =
+      show[B](b => r show (f(b)))
+  }
+
+  implicit def MetricSpaceContravariant: Contravariant[MetricSpace] = new Contravariant[MetricSpace] {
+    def contramap[A, B](r: MetricSpace[A], f: B => A) = metricSpace[B]((b1, b2) => r distance (f(b1), f(b2)))
+  }
+
 }