--- conflicted
+++ resolved
@@ -4,13 +4,11 @@
 trait Generator[C[_]] {
   def reduce[E, M](r: Reducer[E, M], c: C[E]): M = to(r, r.z, c)
 
-<<<<<<< HEAD
-=======
 /** A Generator[C] is a container of elements, and which knows how to efficiently apply a Reducer to extract an answer by combining elements. A Reducer may supply efficient left-to-right and right-to-left reduction strategies that a Generator may avail itself of. */
 abstract class Generator[C[_]] {
   def reduce[E, M](r: Reducer[E, M], c: C[E]): M = to(r, r.monoid.zero, c)
->>>>>>> d5187621
-  def to[E, M](r: Reducer[E, M], m: M, c: C[E]): M = r.append(m, reduce(r, c))
+  
+def to[E, M](r: Reducer[E, M], m: M, c: C[E]): M = r.append(m, reduce(r, c))
 
   def from[E, M](r: Reducer[E, M], c: C[E], m: M): M = r.append(reduce(r, c), m)
 }
