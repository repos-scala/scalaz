package scalaz

trait Plus[F[_]] {
  def plus[A](a1: F[A], a2: => F[A]): F[A]

  def deriving[G[_]](implicit n: ^**^[G, F]): Plus[G] =
    new Plus[G] {
      def plus[A](a1: G[A], a2: => G[A]) =
        n.pack(Plus.this.plus(n.unpack(a1), n.unpack(a2)))
    }

}

object Plus extends Pluss

trait Pluss {
  implicit def OptionPlus: Plus[Option] = new Plus[Option] {
    def plus[A](a1: Option[A], a2: => Option[A]) =
      a1 orElse a2
  }

  implicit def ListPlus: Plus[List] = new Plus[List] {
    def plus[A](a1: List[A], a2: => List[A]) =
      a1 ::: a2
  }

<<<<<<< HEAD
  implicit def StreamPlus: Plus[Stream] = new Plus[Stream] {
    def plus[A](a1: Stream[A], a2: => Stream[A]) =
      a1 #::: a2
=======
  implicit def MapPlus[V: Semigroup]: Plus[({type λ[α] = Map[α, V]})#λ] = new Plus[({type λ[α] = Map[α, V]})#λ] {
    override def plus[K](m1: Map[K, V], m2: => Map[K, V]) = Semigroup.MapSemigroup[K, V].append(m1, m2)
  }

  import java.util._
  import java.util.concurrent._

  implicit def ArrayListPlus: Plus[ArrayList] = new Plus[ArrayList] {
    def plus[A](a1: ArrayList[A], a2: => ArrayList[A]) = {
      val k = a1.clone.asInstanceOf[ArrayList[A]]
      k addAll a2
      k
    }
  }

  implicit def LinkedListPlus: Plus[LinkedList] = new Plus[LinkedList] {
    def plus[A](a1: LinkedList[A], a2: => LinkedList[A]) = {
      val k = a1.clone.asInstanceOf[LinkedList[A]]
      k addAll a2
      k
    }
  }

  implicit def PriorityQueuePlus: Plus[PriorityQueue] = new Plus[PriorityQueue] {
    def plus[A](a1: PriorityQueue[A], a2: => PriorityQueue[A]) = {
      val k = new PriorityQueue[A](a1)
      k addAll a2
      k
    }
  }

  implicit def StackPlus: Plus[Stack] = new Plus[Stack] {
    def plus[A](a1: Stack[A], a2: => Stack[A]) = {
      val k = a1.clone.asInstanceOf[Stack[A]]
      k addAll a2
      k
    }
  }

  implicit def VectorPlus: Plus[Vector] = new Plus[Vector] {
    def plus[A](a1: Vector[A], a2: => Vector[A]) = {
      val k = a1.clone.asInstanceOf[Vector[A]]
      k addAll a2
      k
    }
  }

  implicit def ArrayBlockingQueuePlus: Plus[ArrayBlockingQueue] = new Plus[ArrayBlockingQueue] {
    def plus[A](a1: ArrayBlockingQueue[A], a2: => ArrayBlockingQueue[A]) = {
      val k = new ArrayBlockingQueue[A](a1.remainingCapacity + a2.remainingCapacity)
      k addAll a1
      k addAll a2
      k
    }
  }

  implicit def ConcurrentLinkedQueuePlus: Plus[ConcurrentLinkedQueue] = new Plus[ConcurrentLinkedQueue] {
    def plus[A](a1: ConcurrentLinkedQueue[A], a2: => ConcurrentLinkedQueue[A]) = {
      val k = new ConcurrentLinkedQueue[A](a1)
      k addAll a2
      k
    }
  }

  implicit def CopyOnWriteArrayListPlus: Plus[CopyOnWriteArrayList] = new Plus[CopyOnWriteArrayList] {
    def plus[A](a1: CopyOnWriteArrayList[A], a2: => CopyOnWriteArrayList[A]) = {
      val k = a1.clone.asInstanceOf[CopyOnWriteArrayList[A]]
      k addAll a2
      k
    }
  }

  implicit def LinkedBlockingQueuePlus: Plus[LinkedBlockingQueue] = new Plus[LinkedBlockingQueue] {
    def plus[A](a1: LinkedBlockingQueue[A], a2: => LinkedBlockingQueue[A]) = {
      val k = new LinkedBlockingQueue[A](a1)
      k addAll a2
      k
    }
  }

  implicit def SynchronousQueuePlus: Plus[SynchronousQueue] = new Plus[SynchronousQueue] {
    def plus[A](a1: SynchronousQueue[A], a2: => SynchronousQueue[A]) = {
      val k = new SynchronousQueue[A]
      k addAll a1
      k addAll a2
      k
    }
>>>>>>> d5187621
  }
}<|MERGE_RESOLUTION|>--- conflicted
+++ resolved
@@ -24,98 +24,8 @@
       a1 ::: a2
   }
 
-<<<<<<< HEAD
   implicit def StreamPlus: Plus[Stream] = new Plus[Stream] {
     def plus[A](a1: Stream[A], a2: => Stream[A]) =
       a1 #::: a2
-=======
-  implicit def MapPlus[V: Semigroup]: Plus[({type λ[α] = Map[α, V]})#λ] = new Plus[({type λ[α] = Map[α, V]})#λ] {
-    override def plus[K](m1: Map[K, V], m2: => Map[K, V]) = Semigroup.MapSemigroup[K, V].append(m1, m2)
-  }
-
-  import java.util._
-  import java.util.concurrent._
-
-  implicit def ArrayListPlus: Plus[ArrayList] = new Plus[ArrayList] {
-    def plus[A](a1: ArrayList[A], a2: => ArrayList[A]) = {
-      val k = a1.clone.asInstanceOf[ArrayList[A]]
-      k addAll a2
-      k
-    }
-  }
-
-  implicit def LinkedListPlus: Plus[LinkedList] = new Plus[LinkedList] {
-    def plus[A](a1: LinkedList[A], a2: => LinkedList[A]) = {
-      val k = a1.clone.asInstanceOf[LinkedList[A]]
-      k addAll a2
-      k
-    }
-  }
-
-  implicit def PriorityQueuePlus: Plus[PriorityQueue] = new Plus[PriorityQueue] {
-    def plus[A](a1: PriorityQueue[A], a2: => PriorityQueue[A]) = {
-      val k = new PriorityQueue[A](a1)
-      k addAll a2
-      k
-    }
-  }
-
-  implicit def StackPlus: Plus[Stack] = new Plus[Stack] {
-    def plus[A](a1: Stack[A], a2: => Stack[A]) = {
-      val k = a1.clone.asInstanceOf[Stack[A]]
-      k addAll a2
-      k
-    }
-  }
-
-  implicit def VectorPlus: Plus[Vector] = new Plus[Vector] {
-    def plus[A](a1: Vector[A], a2: => Vector[A]) = {
-      val k = a1.clone.asInstanceOf[Vector[A]]
-      k addAll a2
-      k
-    }
-  }
-
-  implicit def ArrayBlockingQueuePlus: Plus[ArrayBlockingQueue] = new Plus[ArrayBlockingQueue] {
-    def plus[A](a1: ArrayBlockingQueue[A], a2: => ArrayBlockingQueue[A]) = {
-      val k = new ArrayBlockingQueue[A](a1.remainingCapacity + a2.remainingCapacity)
-      k addAll a1
-      k addAll a2
-      k
-    }
-  }
-
-  implicit def ConcurrentLinkedQueuePlus: Plus[ConcurrentLinkedQueue] = new Plus[ConcurrentLinkedQueue] {
-    def plus[A](a1: ConcurrentLinkedQueue[A], a2: => ConcurrentLinkedQueue[A]) = {
-      val k = new ConcurrentLinkedQueue[A](a1)
-      k addAll a2
-      k
-    }
-  }
-
-  implicit def CopyOnWriteArrayListPlus: Plus[CopyOnWriteArrayList] = new Plus[CopyOnWriteArrayList] {
-    def plus[A](a1: CopyOnWriteArrayList[A], a2: => CopyOnWriteArrayList[A]) = {
-      val k = a1.clone.asInstanceOf[CopyOnWriteArrayList[A]]
-      k addAll a2
-      k
-    }
-  }
-
-  implicit def LinkedBlockingQueuePlus: Plus[LinkedBlockingQueue] = new Plus[LinkedBlockingQueue] {
-    def plus[A](a1: LinkedBlockingQueue[A], a2: => LinkedBlockingQueue[A]) = {
-      val k = new LinkedBlockingQueue[A](a1)
-      k addAll a2
-      k
-    }
-  }
-
-  implicit def SynchronousQueuePlus: Plus[SynchronousQueue] = new Plus[SynchronousQueue] {
-    def plus[A](a1: SynchronousQueue[A], a2: => SynchronousQueue[A]) = {
-      val k = new SynchronousQueue[A]
-      k addAll a1
-      k addAll a2
-      k
-    }
->>>>>>> d5187621
   }
 }