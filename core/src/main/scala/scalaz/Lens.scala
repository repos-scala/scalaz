--- conflicted
+++ resolved
@@ -265,48 +265,15 @@
   type @@[A, B] =
   Lens[A, B]
 
-<<<<<<< HEAD
   def lens[A, B](r: A => CoState[B, A]): (A @@ B) = new (A @@ B) {
     val run = r
-=======
-  /** A lens that views an Addable type can provide the appearance of in place mutation */
-  implicit def addableLens[S,A,Repr <: Addable[A,Repr]](
-    l: Lens[S,Repr]
-  ) : AddableLens[S,A,Repr] = 
-  new AddableLens[S,A,Repr] {
-    def lens : Lens[S,Repr] = l
-  }
-
-  trait AddableLens[S,A,Repr <: Addable[A, Repr]] extends WrappedLens[S,Repr] { 
-    def += (elem: A) = lens.mods (_ + elem)
-    def += (elem1: A, elem2: A, elems: A*) = lens.mods (_ + elem1 + elem2 ++ elems)
-    def ++= (xs: TraversableOnce[A]) = lens.mods (_ ++ xs)
-  }
-
-  /** A lens that views an SetLike type can provide the appearance of in place mutation */
-  implicit def setLikeLens[S,K,Repr <: SetLike[K,Repr] with Set[K]](l: Lens[S,Repr]) : SetLikeLens[S,K,Repr] = new SetLikeLens[S,K,Repr] {
-    def lens : Lens[S,Repr] = l
->>>>>>> 19b3da4c
-  }
-
-<<<<<<< HEAD
+  }
+
   def lensG[A, B](get: A => B, set: A => B => A): (A @@ B) =
     lens(a => coState((set(a), get(a))))
 
   def lensGG[A, B](get: A => B, set: (A, B) => A): (A @@ B) =
     lensG(get, a => b => set(a, b))
-=======
-  trait SetLikeLens[S,K,Repr <: SetLike[K,Repr] with Set[K]] extends AddableLens[S,K,Repr] with SubtractableLens[S,K,Repr] {
-    /** Setting the value of this lens will change whether or not it is present in the set */
-    def contains(key: K) = Lens[S,Boolean](
-      s => lens.get(s).contains(key),
-      (s, b) => lens.mod(s, m => if (b) m + key else m - key)
-    )
-    def &= (that: Set[K]) = lens.mods(_ & that)
-    def &~=(that: Set[K]) = lens.mods(_ &~ that)
-    def |= (that: Set[K]) = lens.mods(_ | that)
-  }
->>>>>>> 19b3da4c
 
   /**The identity lens for a given object */
   def lensId[A]: (A @@ A) =
